--- conflicted
+++ resolved
@@ -6,39 +6,12 @@
  *
  * <ol>
  *
-<<<<<<< HEAD
-<<<<<<< f4832e99c372dc0fa0bfd632800ee33fdb805358
- * <li> New: Added a "heat flux densities" postprocessor.
- * <br> (Timo Heister, 2016/12/26)
- *
- * <li> New: ASPECT now allows querying its own version number as well as
- * the version of all of the underlying libraries using the
- * <code>--version</code> or <code>-v</code> command line flags.
- * <br>
- * Similarly, using <code>--help</code> or <code>-h</code> allows
- * querying command line usage of ASPECT.
- * <br> (Wolfgang Bangerth, 2016/12/19-31)
- *
- * <li> New: A material model for incompressible (using the Boussinesq
- * approximation) and compressible computations (with ALA or TALA) for a
- * nondimensionalized problem. This can be used for several benchmark problems
- * like Blankenbach, King, etc..
- * <br> (Timo Heister, Juliane Dannberg, Rene Gassmoeller, 2016/12/18)
- *
- * <li> New: ASPECT now supports the choice between different formulations for
- * the governing equations including boussinesq and anelastic liquid
- * approximation. For this, the adiabatic conditions have been extended to
- * provide values and gradients of the reference density. Several benchmarks
- * for these formulations have been added.
- * <br> (Juliane Dannberg, Rene Gassmoeller, Timo Heister, 2016/12/14)
-=======
  * <li> New: A cookbook for continental extension was added, which uses
  * uses the visco plastic material to simulate the thermal-mechanical
  * evolution of a continental plate extending at a constant velocity.
  * <br>
  * (John Naliboff, 2017/01/20)
->>>>>>> Address additional comments, minor corrections in text and add entry to changes.h
-=======
+ *
  * <li> Changed: The finite strain cookbook used a way to compute 
  * the finite strain that was only appropriate for a small amount of
  * strain. This was fixed to a proper finite strain computation.
@@ -46,7 +19,6 @@
  * the according particle property in the same way. Also updated
  * and extended the cookbook description in the manual.
  * <br> (Rene Gassmoeller, 2017/01/19)
->>>>>>> 553a9b0c
  *
  * <li> New: Added a "heat flux densities" postprocessor.
  * <br> (Timo Heister, 2016/12/26)
